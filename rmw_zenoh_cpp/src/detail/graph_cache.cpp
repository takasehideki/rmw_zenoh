// Copyright 2023 Open Source Robotics Foundation, Inc.
//
// Licensed under the Apache License, Version 2.0 (the "License");
// you may not use this file except in compliance with the License.
// You may obtain a copy of the License at
//
//     http://www.apache.org/licenses/LICENSE-2.0
//
// Unless required by applicable law or agreed to in writing, software
// distributed under the License is distributed on an "AS IS" BASIS,
// WITHOUT WARRANTIES OR CONDITIONS OF ANY KIND, either express or implied.
// See the License for the specific language governing permissions and
// limitations under the License.

#include <algorithm>
#include <functional>
#include <memory>
#include <mutex>
#include <optional>
#include <sstream>
#include <string>
#include <utility>
#include <vector>

#include "rcpputils/find_and_replace.hpp"
#include "rcpputils/scope_exit.hpp"

#include "rcutils/logging_macros.h"
#include "rcutils/strdup.h"

#include "rmw/error_handling.h"
#include "rmw/sanity_checks.h"
#include "rmw/validate_namespace.h"
#include "rmw/validate_node_name.h"

#include "graph_cache.hpp"
#include "rmw_data_types.hpp"

///=============================================================================
using Entity = liveliness::Entity;
using EntityType = liveliness::EntityType;

///=============================================================================
TopicStats::TopicStats(std::size_t pub_count, std::size_t sub_count)
: pub_count_(pub_count),
  sub_count_(sub_count)
{
  // Do nothing.
}

///=============================================================================
TopicData::TopicData(
  liveliness::TopicInfo info,
  TopicStats stats)
: info_(std::move(info)),
  stats_(std::move(stats))
{}

///=============================================================================
void GraphCache::parse_put(const std::string & keyexpr)
{
  std::optional<liveliness::Entity> valid_entity = liveliness::Entity::make(keyexpr);
  if (!valid_entity.has_value()) {
    // Error message has already been logged.
    return;
  }
  const liveliness::Entity & entity = *valid_entity;

  // Helper lambda to append pub/subs to the GraphNode.
  // We capture by reference to update graph_topics_
  auto add_topic_data =
    [](const Entity & entity, GraphNode & graph_node, GraphCache & graph_cache) -> void
    {
      if (entity.type() != EntityType::Publisher &&
        entity.type() != EntityType::Subscription &&
        entity.type() != EntityType::Service &&
        entity.type() != EntityType::Client)
      {
        RCUTILS_LOG_WARN_NAMED(
          "rmw_zenoh_cpp",
          "add_topic_data() for invalid EntityType. Report this.");
        return;
      }

      if (!entity.topic_info().has_value()) {
        // This should not happen as add_topic_data() is called after validating the existence
        // of topic_info.
        RCUTILS_LOG_WARN_NAMED(
          "rmw_zenoh_cpp",
          "add_topic_data() called without valid TopicInfo. Report this.");
        return;
      }

      const liveliness::TopicInfo topic_info = entity.topic_info().value();
      std::string entity_desc = "";
      GraphNode::TopicMap & topic_map =
        [](const Entity & entity, GraphNode & graph_node,
          std::string & entity_desc) -> GraphNode::TopicMap &
        {
          if (entity.type() == EntityType::Publisher) {
            entity_desc = "publisher";
            return graph_node.pubs_;
          } else if (entity.type() == EntityType::Subscription) {
            entity_desc = "subscription";
            return graph_node.subs_;
          } else if (entity.type() == EntityType::Service) {
            entity_desc = "service";
            return graph_node.services_;

          } else {
            entity_desc = "client";
            return graph_node.clients_;
          }
        }(entity, graph_node, entity_desc);
      // For the sake of reusing data structures and lookup functions, we treat publishers and
      // clients are equivalent. Similarly, subscriptions and services are equivalent.
      const std::size_t pub_count = entity.type() == EntityType::Publisher ||
        entity.type() == EntityType::Client ? 1 : 0;
      const std::size_t sub_count = !pub_count;

      TopicDataPtr graph_topic_data = std::make_shared<TopicData>(
        topic_info,
        TopicStats{pub_count, sub_count});

      GraphNode::TopicDataMap topic_data_map = {
        {graph_topic_data->info_.type_, graph_topic_data}};
      std::pair<GraphNode::TopicMap::iterator, bool> insertion =
        topic_map.insert(std::make_pair(topic_info.name_, topic_data_map));
      if (!insertion.second) {
        // A topic with the same name already exists in the node so we append the type.
        std::pair<GraphNode::TopicDataMap::iterator, bool> type_insertion =
          insertion.first->second.insert(
          std::make_pair(
            graph_topic_data->info_.type_,
            graph_topic_data));
        if (!type_insertion.second) {
          // We have another instance of a pub/sub over the same topic and type so we increment
          // the counters.
          TopicDataPtr & existing_graph_topic = type_insertion.first->second;
          existing_graph_topic->stats_.pub_count_ += pub_count;
          existing_graph_topic->stats_.sub_count_ += sub_count;
        }
      }

      // Bookkeeping: Update graph_topics_ which keeps track of topics across all nodes in the graph
      GraphNode::TopicMap & graph_endpoints =
        entity.type() == EntityType::Publisher || entity.type() == EntityType::Subscription ?
        graph_cache.graph_topics_ :
        graph_cache.graph_services_;
      GraphNode::TopicMap::iterator cache_topic_it = graph_endpoints.find(topic_info.name_);
      if (cache_topic_it == graph_endpoints.end()) {
        // First time this topic name is added to the graph.
        std::shared_ptr<TopicData> topic_data_ptr = std::make_shared<TopicData>(
          topic_info,
          TopicStats{pub_count, sub_count}
        );
        graph_endpoints[topic_info.name_] = GraphNode::TopicDataMap{
          {topic_info.type_, topic_data_ptr}
        };
      } else {
        // If a TopicData entry for the same type exists in the topic map, update pub/sub counts
        // or else create an new TopicData.
        std::pair<GraphNode::TopicDataMap::iterator, bool> topic_data_insertion =
          cache_topic_it->second.insert(std::make_pair(topic_info.type_, nullptr));
        if (topic_data_insertion.second) {
          // A TopicData for the topic_type does not exist.
          topic_data_insertion.first->second = std::make_shared<TopicData>(
            topic_info,
            TopicStats{pub_count, sub_count});
        } else {
          // Update the existing counters.
          topic_data_insertion.first->second->stats_.pub_count_ += pub_count;
          topic_data_insertion.first->second->stats_.sub_count_ += sub_count;
        }
      }
<<<<<<< HEAD

      RCUTILS_LOG_INFO_NAMED(
        "rmw_zenoh_cpp",
        "Added %s on topic %s with type %s to node /%s.",
        entity_desc.c_str(),
        topic_info.name_.c_str(),
        topic_info.type_.c_str(),
        graph_node.name_.c_str());
=======
>>>>>>> 0e7a3803
    };

  // Helper lambda to convert an Entity into a GraphNode.
  // Note: this will update bookkeeping variables in GraphCache.
  auto make_graph_node =
    [&add_topic_data](const Entity & entity, GraphCache & graph_cache) -> std::shared_ptr<GraphNode>
    {
      auto graph_node = std::make_shared<GraphNode>();
      graph_node->id_ = entity.id();
      graph_node->ns_ = entity.node_namespace();
      graph_node->name_ = entity.node_name();
      graph_node->enclave_ = entity.node_enclave();

      if (!entity.topic_info().has_value()) {
        // Token was for a node.
        return graph_node;
      }
      // Add endpoint entries.
      add_topic_data(entity, *graph_node, graph_cache);

      return graph_node;
    };

  // Lock the graph mutex before accessing the graph.
  std::lock_guard<std::mutex> lock(graph_mutex_);

  // If the namespace did not exist, create it and add the node to the graph and return.
  NamespaceMap::iterator ns_it = graph_.find(entity.node_namespace());
  if (ns_it == graph_.end()) {
    NodeMap node_map = {
      {entity.node_name(), make_graph_node(entity, *this)}};
    graph_.emplace(std::make_pair(entity.node_namespace(), std::move(node_map)));
    return;
  }

  // Add the node to the namespace if it did not exist and return.
  // Case 1: First time a node with this name is added to the namespace.
  // Case 2: There are one or more nodes with the same name but the entity could
  // represent a node with the same name but a unique id which would make it a
  // new addition to the graph.
  std::pair<NodeMap::iterator, NodeMap::iterator> range = ns_it->second.equal_range(
    entity.node_name());
  NodeMap::iterator node_it = std::find_if(
    range.first, range.second,
    [&entity](const std::pair<std::string, GraphNodePtr> & node_it)
    {
      return entity.id() == node_it.second->id_;
    });
  if (node_it == range.second) {
    // Either the first time a node with this name is added or with an existing
    // name but unique id.
    NodeMap::iterator insertion_it =
      ns_it->second.insert(std::make_pair(entity.node_name(), make_graph_node(entity, *this)));
    if (insertion_it == ns_it->second.end()) {
      RCUTILS_LOG_ERROR_NAMED(
        "rmw_zenoh_cpp",
        "Unable to add a new node /%s with id %s an "
        "existing namespace %s in the graph. Report this bug.",
        entity.node_name().c_str(),
        entity.id().c_str(),
        entity.node_namespace().c_str());
    }
    return;
  }
  // Otherwise, the entity represents a node that already exists in the graph.
  // Update topic info if required below.

  // Handles additions to an existing node in the graph.
  if (entity.type() == EntityType::Node) {
    // Creating a new node above would have also updated the graph with any topic info.
    return;
  }

  if (!entity.topic_info().has_value()) {
    // Likely an error with parsing the token.
    RCUTILS_LOG_ERROR_NAMED(
      "rmw_zenoh_cpp", "Put token %s parsed without extracting topic_info. Report this bug.",
      keyexpr.c_str());
    return;
  }

  // Update the graph based on the entity.
  add_topic_data(entity, *(node_it->second), *this);
}

///=============================================================================
void GraphCache::parse_del(const std::string & keyexpr)
{
  std::optional<liveliness::Entity> valid_entity = liveliness::Entity::make(keyexpr);
  if (!valid_entity.has_value()) {
    // Error message has already been logged.
    return;
  }
  const liveliness::Entity & entity = *valid_entity;

  // Helper lambda to update graph_topics_.
  auto update_graph_topics =
    [](const liveliness::TopicInfo topic_info, const EntityType entity_type, std::size_t pub_count,
      std::size_t sub_count, GraphCache & graph_cache) -> void
    {
      GraphNode::TopicMap & graph_endpoints =
        entity_type == EntityType::Publisher || entity_type == EntityType::Subscription ?
        graph_cache.graph_topics_ :
        graph_cache.graph_services_;
      GraphNode::TopicMap::iterator cache_topic_it =
        graph_endpoints.find(topic_info.name_);
      if (cache_topic_it == graph_endpoints.end()) {
        // This should not happen.
        RCUTILS_LOG_ERROR_NAMED(
          "rmw_zenoh_cpp", "topic_key %s not found in graph_endpoints. Report this.",
          topic_info.name_.c_str());
      } else {
        GraphNode::TopicDataMap::iterator cache_topic_data_it =
          cache_topic_it->second.find(topic_info.type_);
        if (cache_topic_data_it != cache_topic_it->second.end()) {
          // Decrement the relevant counters. If both counters are 0 remove from cache.
          cache_topic_data_it->second->stats_.pub_count_ -= pub_count;
          cache_topic_data_it->second->stats_.sub_count_ -= sub_count;
          if (cache_topic_data_it->second->stats_.pub_count_ == 0 &&
            cache_topic_data_it->second->stats_.sub_count_ == 0)
          {
            cache_topic_it->second.erase(cache_topic_data_it);
          }
          // If the topic does not have any TopicData entries, erase the topic from the map.
          if (cache_topic_it->second.empty()) {
            graph_endpoints.erase(cache_topic_it);
          }
        }
      }
    };

  // Helper lambda to append pub/subs to the GraphNode.
  // We capture by reference to update caches like graph_topics_ if update_cache is true.
  auto remove_topic_data =
    [&update_graph_topics](const Entity & entity, GraphNode & graph_node,
      GraphCache & graph_cache) -> void
    {
      if (entity.type() != EntityType::Publisher &&
        entity.type() != EntityType::Subscription &&
        entity.type() != EntityType::Service &&
        entity.type() != EntityType::Client)
      {
        RCUTILS_LOG_WARN_NAMED(
          "rmw_zenoh_cpp",
          "remove_topic_data() for invalid EntityType. Report this.");
        return;
      }

      if (!entity.topic_info().has_value()) {
        // This should not happen as add_topic_data() is called after validating the existence
        // of topic_info.
        RCUTILS_LOG_WARN_NAMED(
          "rmw_zenoh_cpp",
          "remove_topic_data() called without valid TopicInfo. Report this.");
        return;
      }
      const liveliness::TopicInfo topic_info = entity.topic_info().value();
      std::string entity_desc = "";
      GraphNode::TopicMap & topic_map =
        [](const Entity & entity, GraphNode & graph_node,
          std::string & entity_desc) -> GraphNode::TopicMap &
        {
          if (entity.type() == EntityType::Publisher) {
            entity_desc = "publisher";
            return graph_node.pubs_;
          } else if (entity.type() == EntityType::Subscription) {
            entity_desc = "subscription";
            return graph_node.subs_;
          } else if (entity.type() == EntityType::Service) {
            entity_desc = "service";
            return graph_node.services_;

          } else {
            entity_desc = "client";
            return graph_node.clients_;
          }
        }(entity, graph_node, entity_desc);
      // For the sake of reusing data structures and lookup functions, we treat publishers and
      // clients are equivalent. Similarly, subscriptions and services are equivalent.
      const std::size_t pub_count = entity.type() == EntityType::Publisher ||
        entity.type() == EntityType::Client ? 1 : 0;
      const std::size_t sub_count = !pub_count;

      GraphNode::TopicMap::iterator topic_it = topic_map.find(topic_info.name_);
      if (topic_it == topic_map.end()) {
        // Pub/sub not found.
        return;
      }

      GraphNode::TopicDataMap & topic_data_map = topic_it->second;
      // Search the unordered_set for the TopicData for this topic.
      GraphNode::TopicDataMap::iterator topic_data_it =
        topic_data_map.find(topic_info.type_);
      if (topic_data_it == topic_data_map.end()) {
        // Something is wrong.
        RCUTILS_LOG_ERROR_NAMED(
          "rmw_zenoh_cpp", "TopicData not found for topic %s. Report this.",
          topic_info.name_.c_str());
        return;
      }

      // Decrement the relevant counters. If both counters are 0 remove from graph_node.
      TopicDataPtr & existing_topic_data = topic_data_it->second;
      existing_topic_data->stats_.pub_count_ -= pub_count;
      existing_topic_data->stats_.sub_count_ -= sub_count;
      if (existing_topic_data->stats_.pub_count_ == 0 &&
        existing_topic_data->stats_.sub_count_ == 0)
      {
        topic_data_map.erase(topic_data_it);
      }
      // If the topic does not have any TopicData entries, erase the topic from the map.
      if (topic_data_map.empty()) {
        topic_map.erase(topic_info.name_);
      }

      // Bookkeeping: Update graph_topic_ which keeps track of topics across all nodes in the graph.
      update_graph_topics(topic_info, entity.type(), pub_count, sub_count, graph_cache);
<<<<<<< HEAD

      RCUTILS_LOG_INFO_NAMED(
        "rmw_zenoh_cpp",
        "Removed %s on topic %s with type %s to node /%s.",
        entity_desc.c_str(),
        topic_info.name_.c_str(),
        topic_info.type_.c_str(),
        graph_node.name_.c_str());
=======
>>>>>>> 0e7a3803
    };

  // Lock the graph mutex before accessing the graph.
  std::lock_guard<std::mutex> lock(graph_mutex_);

  // If namespace does not exist, ignore the request.
  NamespaceMap::iterator ns_it = graph_.find(entity.node_namespace());
  if (ns_it == graph_.end()) {
    return;
  }

  // If the node does not exist, ignore the request.
  std::pair<NodeMap::iterator, NodeMap::iterator> range = ns_it->second.equal_range(
    entity.node_name());
  NodeMap::iterator node_it = std::find_if(
    range.first, range.second,
    [&entity](const std::pair<std::string, GraphNodePtr> & node_it)
    {
      // An operator== overload is defined above.
      return entity.id() == node_it.second->id_;
    });
  if (node_it == range.second) {
    // Node does not exist.
    RCUTILS_LOG_WARN_NAMED(
      "rmw_zenoh_cpp",
      "Received liveliness token to remove unknown node /%s from the graph. Ignoring...",
      entity.node_name().c_str()
    );
    return;
  }

  if (entity.type() == EntityType::Node) {
    // Node
    // The liveliness tokens to remove pub/subs should be received before the one to remove a node
    // given the reliability QoS for liveliness subs. However, if we find any pubs/subs present in
    // the node below, we should update the count in graph_topics_.
    const GraphNodePtr graph_node = node_it->second;
    if (!graph_node->pubs_.empty() || !graph_node->subs_.empty()) {
      RCUTILS_LOG_WARN_NAMED(
        "rmw_zenoh_cpp",
        "Received liveliness token to remove node /%s from the graph before all pub/subs for this "
        "node have been removed. Removing all pub/subs first...",
        entity.node_name().c_str()
      );
      auto remove_topics =
        [&update_graph_topics](const GraphNode::TopicMap & topic_map,
          const EntityType & entity_type, GraphCache & graph_cache) -> void {
          std::size_t pub_count = entity_type == EntityType::Publisher ||
            entity_type == EntityType::Client ? 1 : 0;
          std::size_t sub_count = !pub_count;
          for (auto topic_it = topic_map.begin(); topic_it != topic_map.end(); ++topic_it) {
            for (auto type_it = topic_it->second.begin(); type_it != topic_it->second.end();
              ++type_it)
            {
              update_graph_topics(
                type_it->second->info_, entity_type, pub_count, sub_count,
                graph_cache);
            }
          }
        };
      remove_topics(graph_node->pubs_, EntityType::Publisher, *this);
      remove_topics(graph_node->subs_, EntityType::Subscription, *this);
      remove_topics(graph_node->services_, EntityType::Service, *this);
      remove_topics(graph_node->clients_, EntityType::Client, *this);
    }
    ns_it->second.erase(node_it);
    return;
  }

  if (!entity.topic_info().has_value()) {
    // Likely an error with parsing the token.
    RCUTILS_LOG_ERROR_NAMED(
      "rmw_zenoh_cpp", "Del token %s parsed without extracting TopicData. Report this bug.",
      keyexpr.c_str());
    return;
  }

  // Update the graph based on the entity.
  remove_topic_data(entity, *(node_it->second), *this);
}

///=============================================================================
rmw_ret_t GraphCache::get_node_names(
  rcutils_string_array_t * node_names,
  rcutils_string_array_t * node_namespaces,
  rcutils_string_array_t * enclaves,
  rcutils_allocator_t * allocator) const
{
  std::lock_guard<std::mutex> lock(graph_mutex_);
  if (RMW_RET_OK != rmw_check_zero_rmw_string_array(node_names)) {
    return RMW_RET_INVALID_ARGUMENT;
  }
  if (RMW_RET_OK != rmw_check_zero_rmw_string_array(node_namespaces)) {
    return RMW_RET_INVALID_ARGUMENT;
  }
  if (
    enclaves &&
    RMW_RET_OK != rmw_check_zero_rmw_string_array(enclaves))
  {
    return RMW_RET_INVALID_ARGUMENT;
  }
  RCUTILS_CHECK_ALLOCATOR_WITH_MSG(
    allocator, "get_node_names allocator is not valid", return RMW_RET_INVALID_ARGUMENT);

  size_t nodes_number = 0;
  for (const std::pair<const std::string, NodeMap> & it : graph_) {
    nodes_number += it.second.size();
  }

  rcutils_ret_t rcutils_ret =
    rcutils_string_array_init(node_names, nodes_number, allocator);
  if (rcutils_ret != RCUTILS_RET_OK) {
    return RMW_RET_BAD_ALLOC;
  }
  auto free_node_names = rcpputils::make_scope_exit(
    [node_names]() {
      rcutils_ret_t ret = rcutils_string_array_fini(node_names);
      if (ret != RCUTILS_RET_OK) {
        RCUTILS_LOG_ERROR_NAMED(
          "rmw_zenoh_cpp",
          "failed to cleanup during error handling: %s", rcutils_get_error_string().str);
      }
    });

  rcutils_ret =
    rcutils_string_array_init(node_namespaces, nodes_number, allocator);
  if (rcutils_ret != RCUTILS_RET_OK) {
    return RMW_RET_BAD_ALLOC;
  }
  auto free_node_namespaces = rcpputils::make_scope_exit(
    [node_namespaces]() {
      rcutils_ret_t ret = rcutils_string_array_fini(node_namespaces);
      if (ret != RCUTILS_RET_OK) {
        RCUTILS_LOG_ERROR_NAMED(
          "rmw_zenoh_cpp",
          "failed to cleanup during error handling: %s", rcutils_get_error_string().str);
      }
    });

  auto free_enclaves_lambda = [enclaves]() -> void {
      rcutils_ret_t ret = rcutils_string_array_fini(enclaves);
      if (ret != RCUTILS_RET_OK) {
        RCUTILS_LOG_ERROR_NAMED(
          "rmw_zenoh_cpp",
          "failed to cleanup during error handling: %s", rcutils_get_error_string().str);
      }
    };

  std::shared_ptr<rcpputils::scope_exit<decltype(free_enclaves_lambda)>> free_enclaves{nullptr};
  if (enclaves) {
    rcutils_ret =
      rcutils_string_array_init(enclaves, nodes_number, allocator);
    if (RCUTILS_RET_OK != rcutils_ret) {
      return RMW_RET_BAD_ALLOC;
    }
    free_enclaves =
      std::make_shared<rcpputils::scope_exit<decltype(free_enclaves_lambda)>>(
      std::move(free_enclaves_lambda));
  }

  // Fill node names, namespaces and enclaves.
  std::size_t j = 0;
  for (NamespaceMap::const_iterator ns_it = graph_.begin(); ns_it != graph_.end(); ++ns_it) {
    const std::string & ns = ns_it->first;
    for (NodeMap::const_iterator node_it = ns_it->second.begin(); node_it != ns_it->second.end();
      ++node_it)
    {
      const GraphNodePtr node = node_it->second;
      node_names->data[j] = rcutils_strdup(node->name_.c_str(), *allocator);
      if (!node_names->data[j]) {
        return RMW_RET_BAD_ALLOC;
      }
      node_namespaces->data[j] = rcutils_strdup(
        ns.c_str(), *allocator);
      if (!node_namespaces->data[j]) {
        return RMW_RET_BAD_ALLOC;
      }
      if (enclaves) {
        enclaves->data[j] = rcutils_strdup(
          node->enclave_.c_str(), *allocator);
        if (!enclaves->data[j]) {
          return RMW_RET_BAD_ALLOC;
        }
      }
      ++j;
    }
  }

  if (free_enclaves) {
    free_enclaves->cancel();
  }
  free_node_namespaces.cancel();
  free_node_names.cancel();

  return RMW_RET_OK;
}

namespace
{
// Shamelessly copied from https://github.com/ros2/rmw_cyclonedds/blob/f7f67bdef82f59558366aa6ce94ef9af3c5ab569/rmw_cyclonedds_cpp/src/demangle.cpp#L67
std::string
_demangle_if_ros_type(const std::string & dds_type_string)
{
  if (dds_type_string[dds_type_string.size() - 1] != '_') {
    // not a ROS type
    return dds_type_string;
  }

  std::string substring = "dds_::";
  size_t substring_position = dds_type_string.find(substring);
  if (substring_position == std::string::npos) {
    // not a ROS type
    return dds_type_string;
  }

  std::string type_namespace = dds_type_string.substr(0, substring_position);
  type_namespace = rcpputils::find_and_replace(type_namespace, "::", "/");
  size_t start = substring_position + substring.size();
  std::string type_name = dds_type_string.substr(start, dds_type_string.length() - 1 - start);
  return type_namespace + type_name;
}

rmw_ret_t fill_names_and_types(
  const GraphNode::TopicMap & entity_map,
  rcutils_allocator_t * allocator,
  rmw_names_and_types_t * names_and_types)
{
  const std::size_t entity_size = entity_map.size();
  rmw_ret_t ret = rmw_names_and_types_init(names_and_types, entity_size, allocator);
  if (ret != RMW_RET_OK) {
    return ret;
  }
  auto cleanup_names_and_types = rcpputils::make_scope_exit(
    [names_and_types] {
      rmw_ret_t fail_ret = rmw_names_and_types_fini(names_and_types);
      if (fail_ret != RMW_RET_OK) {
        RMW_SAFE_FWRITE_TO_STDERR("failed to cleanup names and types during error handling");
      }
    });
  // Fill topic names and types.
  std::size_t index = 0;
  for (const std::pair<const std::string, GraphNode::TopicDataMap> & item : entity_map) {
    names_and_types->names.data[index] = rcutils_strdup(item.first.c_str(), *allocator);
    if (!names_and_types->names.data[index]) {
      return RMW_RET_BAD_ALLOC;
    }
    {
      rcutils_ret_t rcutils_ret = rcutils_string_array_init(
        &names_and_types->types[index],
        item.second.size(),
        allocator);
      if (RCUTILS_RET_OK != rcutils_ret) {
        RMW_SET_ERROR_MSG(rcutils_get_error_string().str);
        return RMW_RET_BAD_ALLOC;
      }
    }
    size_t type_index = 0;
    for (const std::pair<const std::string, TopicDataPtr> & type : item.second) {
      char * type_name = rcutils_strdup(_demangle_if_ros_type(type.first).c_str(), *allocator);
      if (!type_name) {
        RMW_SET_ERROR_MSG("failed to allocate memory for type name");
        return RMW_RET_BAD_ALLOC;
      }
      names_and_types->types[index].data[type_index] = type_name;
      ++type_index;
    }
    ++index;
  }

  cleanup_names_and_types.cancel();

  return RMW_RET_OK;
}

}  // namespace

///=============================================================================
rmw_ret_t GraphCache::get_topic_names_and_types(
  rcutils_allocator_t * allocator,
  bool no_demangle,
  rmw_names_and_types_t * topic_names_and_types) const
{
  static_cast<void>(no_demangle);
  RCUTILS_CHECK_ALLOCATOR_WITH_MSG(
    allocator, "get_node_names allocator is not valid", return RMW_RET_INVALID_ARGUMENT);

  std::lock_guard<std::mutex> lock(graph_mutex_);
  return fill_names_and_types(graph_topics_, allocator, topic_names_and_types);
}

///=============================================================================
rmw_ret_t GraphCache::publisher_count_matched_subscriptions(
  const rmw_publisher_t * publisher,
  size_t * subscription_count)
{
  // TODO(Yadunund): Check if QoS settings also match.
  *subscription_count = 0;
  GraphNode::TopicMap::const_iterator topic_it = graph_topics_.find(publisher->topic_name);
  if (topic_it != graph_topics_.end()) {
    rmw_publisher_data_t * pub_data = static_cast<rmw_publisher_data_t *>(publisher->data);
    GraphNode::TopicDataMap::const_iterator topic_data_it = topic_it->second.find(
      pub_data->type_support->get_name());
    if (topic_data_it != topic_it->second.end()) {
      *subscription_count = topic_data_it->second->stats_.sub_count_;
    }
  }

  return RMW_RET_OK;
}

///=============================================================================
rmw_ret_t GraphCache::subscription_count_matched_publishers(
  const rmw_subscription_t * subscription,
  size_t * publisher_count)
{
  // TODO(Yadunund): Check if QoS settings also match.
  *publisher_count = 0;
  GraphNode::TopicMap::const_iterator topic_it = graph_topics_.find(subscription->topic_name);
  if (topic_it != graph_topics_.end()) {
    rmw_subscription_data_t * sub_data = static_cast<rmw_subscription_data_t *>(subscription->data);
    GraphNode::TopicDataMap::const_iterator topic_data_it = topic_it->second.find(
      sub_data->type_support->get_name());
    if (topic_data_it != topic_it->second.end()) {
      *publisher_count = topic_data_it->second->stats_.pub_count_;
    }
  }

  return RMW_RET_OK;
}

///=============================================================================
rmw_ret_t GraphCache::get_service_names_and_types(
  rcutils_allocator_t * allocator,
  rmw_names_and_types_t * service_names_and_types) const
{
  RCUTILS_CHECK_ALLOCATOR_WITH_MSG(
    allocator, "get_node_names allocator is not valid", return RMW_RET_INVALID_ARGUMENT);

  std::lock_guard<std::mutex> lock(graph_mutex_);
  return fill_names_and_types(graph_services_, allocator, service_names_and_types);
}

///=============================================================================
rmw_ret_t GraphCache::count_publishers(
  const char * topic_name,
  size_t * count) const
{
  *count = 0;
  std::lock_guard<std::mutex> lock(graph_mutex_);
  if (graph_topics_.count(topic_name) != 0) {
    for (const std::pair<const std::string, TopicDataPtr> & it : graph_topics_.at(topic_name)) {
      // Iterate through all the types and increment count.
      *count += it.second->stats_.pub_count_;
    }
  }

  return RMW_RET_OK;
}

///=============================================================================
rmw_ret_t GraphCache::count_subscriptions(
  const char * topic_name,
  size_t * count) const
{
  *count = 0;
  std::lock_guard<std::mutex> lock(graph_mutex_);
  if (graph_topics_.count(topic_name) != 0) {
    for (const std::pair<const std::string, TopicDataPtr> & it : graph_topics_.at(topic_name)) {
      // Iterate through all the types and increment count.
      *count += it.second->stats_.sub_count_;
    }
  }

  return RMW_RET_OK;
}

///=============================================================================
rmw_ret_t GraphCache::count_services(
  const char * service_name,
  size_t * count) const
{
  *count = 0;
  std::lock_guard<std::mutex> lock(graph_mutex_);
  if (graph_services_.count(service_name) != 0) {
    for (const std::pair<const std::string, TopicDataPtr> & it : graph_services_.at(service_name)) {
      // Iterate through all the types and increment count.
      *count += it.second->stats_.sub_count_;
    }
  }

  return RMW_RET_OK;
}

///=============================================================================
rmw_ret_t GraphCache::count_clients(
  const char * service_name,
  size_t * count) const
{
  *count = 0;
  std::lock_guard<std::mutex> lock(graph_mutex_);
  if (graph_services_.count(service_name) != 0) {
    for (const std::pair<const std::string, TopicDataPtr> & it : graph_services_.at(service_name)) {
      // Iterate through all the types and increment count.
      *count += it.second->stats_.pub_count_;
    }
  }

  return RMW_RET_OK;
}

///=============================================================================
rmw_ret_t GraphCache::get_entity_names_and_types_by_node(
  liveliness::EntityType entity_type,
  rcutils_allocator_t * allocator,
  const char * node_name,
  const char * node_namespace,
  bool no_demangle,
  rmw_names_and_types_t * names_and_types) const
{
  static_cast<void>(no_demangle);
  RCUTILS_CHECK_ALLOCATOR_WITH_MSG(
    allocator, "allocator argument is invalid", return RMW_RET_INVALID_ARGUMENT);
  int validation_result = RMW_NODE_NAME_VALID;
  rmw_ret_t ret = rmw_validate_node_name(node_name, &validation_result, nullptr);
  if (RMW_RET_OK != ret) {
    return ret;
  }
  if (RMW_NODE_NAME_VALID != validation_result) {
    const char * reason = rmw_node_name_validation_result_string(validation_result);
    RMW_SET_ERROR_MSG_WITH_FORMAT_STRING("node_name argument is invalid: %s", reason);
    return RMW_RET_INVALID_ARGUMENT;
  }
  validation_result = RMW_NAMESPACE_VALID;
  ret = rmw_validate_namespace(node_namespace, &validation_result, nullptr);
  if (RMW_RET_OK != ret) {
    return ret;
  }
  if (RMW_NAMESPACE_VALID != validation_result) {
    const char * reason = rmw_namespace_validation_result_string(validation_result);
    RMW_SET_ERROR_MSG_WITH_FORMAT_STRING("node_namespace argument is invalid: %s", reason);
    return RMW_RET_INVALID_ARGUMENT;
  }
  ret = rmw_names_and_types_check_zero(names_and_types);
  if (RMW_RET_OK != ret) {
    return ret;
  }

  std::lock_guard<std::mutex> lock(graph_mutex_);

  // Check if namespace exists.
  NamespaceMap::const_iterator ns_it = graph_.find(node_namespace);
  if (ns_it == graph_.end()) {
    return RMW_RET_OK;
  }

  // Check if node exists.
  // Since NodeMap is a multimap, this will return the first node with the same
  // name that is found.
  NodeMap::const_iterator node_it = ns_it->second.find(node_name);
  if (node_it == ns_it->second.end()) {
    return RMW_RET_OK;
  }

  // TODO(Yadunund): Support service and client when ready.
  if (entity_type == EntityType::Publisher) {
    return fill_names_and_types(node_it->second->pubs_, allocator, names_and_types);
  } else if (entity_type == EntityType::Subscription) {
    return fill_names_and_types(node_it->second->subs_, allocator, names_and_types);
  } else if (entity_type == EntityType::Service) {
    return fill_names_and_types(node_it->second->services_, allocator, names_and_types);
  } else if (entity_type == EntityType::Client) {
    return fill_names_and_types(node_it->second->clients_, allocator, names_and_types);
  } else {
    return RMW_RET_OK;
  }

  return RMW_RET_OK;
}


///=============================================================================
rmw_ret_t GraphCache::get_entities_info_by_topic(
  liveliness::EntityType entity_type,
  rcutils_allocator_t * allocator,
  const char * topic_name,
  bool no_demangle,
  rmw_topic_endpoint_info_array_t * endpoints_info) const
{
  static_cast<void>(no_demangle);
  RMW_CHECK_ARGUMENT_FOR_NULL(topic_name, RMW_RET_INVALID_ARGUMENT);
  RCUTILS_CHECK_ALLOCATOR_WITH_MSG(
    allocator, "allocator argument is invalid", return RMW_RET_INVALID_ARGUMENT);

  if (entity_type != EntityType::Publisher && entity_type != EntityType::Subscription) {
    return RMW_RET_INVALID_ARGUMENT;
  }

  std::lock_guard<std::mutex> lock(graph_mutex_);

  // Minor optimization to exit early if the topic does not exist in the graph.
  if (graph_topics_.find(topic_name) == graph_topics_.end()) {
    return RMW_RET_OK;
  }
  // TODO(Yadunund): Refactor graph_topics_ to map to a list of GraphNodePtr to
  // avoid this expensive iteration.
  std::size_t size = 0;
  std::vector<GraphNodePtr> nodes = {};
  for (NamespaceMap::const_iterator ns_it = graph_.begin(); ns_it != graph_.end(); ++ns_it) {
    for (NodeMap::const_iterator node_it = ns_it->second.begin(); node_it != ns_it->second.end();
      ++node_it)
    {
      const GraphNode::TopicMap & entity_map =
        entity_type == EntityType::Publisher ? node_it->second->pubs_ :
        node_it->second->subs_;
      GraphNode::TopicMap::const_iterator topic_it = entity_map.find(topic_name);
      if (topic_it != entity_map.end()) {
        nodes.push_back(node_it->second);
        size += topic_it->second.size();
      }
    }
  }

  rmw_ret_t ret = rmw_topic_endpoint_info_array_init_with_size(
    endpoints_info,
    nodes.size(),
    allocator);
  if (RMW_RET_OK != ret) {
    return ret;
  }

  auto cleanup_endpoints_info = rcpputils::make_scope_exit(
    [endpoints_info, allocator] {
      rmw_ret_t fail_ret = rmw_topic_endpoint_info_array_fini(
        endpoints_info, allocator);
      if (fail_ret != RMW_RET_OK) {
        RMW_SAFE_FWRITE_TO_STDERR("failed to cleanup endpoints info during error handling");
      }
    });

  for (std::size_t i = 0; i < nodes.size(); ++i) {
    const GraphNode::TopicMap & entity_map =
      entity_type == EntityType::Publisher ? nodes[i]->pubs_ :
      nodes[i]->subs_;
    const GraphNode::TopicDataMap & topic_data_map = entity_map.find(topic_name)->second;
    for (const auto & [topic_type, topic_data] : topic_data_map) {
      rmw_topic_endpoint_info_t & endpoint_info = endpoints_info->info_array[i];
      endpoint_info = rmw_get_zero_initialized_topic_endpoint_info();

      ret = rmw_topic_endpoint_info_set_node_name(
        &endpoint_info,
        nodes[i]->name_.c_str(),
        allocator);
      if (RMW_RET_OK != ret) {
        return ret;
      }

      ret = rmw_topic_endpoint_info_set_node_namespace(
        &endpoint_info,
        nodes[i]->ns_.c_str(),
        allocator);
      if (RMW_RET_OK != ret) {
        return ret;
      }

      ret = rmw_topic_endpoint_info_set_topic_type(
        &endpoint_info,
        _demangle_if_ros_type(topic_type).c_str(),
        allocator);
      if (RMW_RET_OK != ret) {
        return ret;
      }

      ret = rmw_topic_endpoint_info_set_endpoint_type(
        &endpoint_info,
        entity_type == EntityType::Publisher ? RMW_ENDPOINT_PUBLISHER : RMW_ENDPOINT_SUBSCRIPTION);
      if (RMW_RET_OK != ret) {
        return ret;
      }

      ret = rmw_topic_endpoint_info_set_qos_profile(
        &endpoint_info,
        &topic_data->info_.qos_
      );
      if (RMW_RET_OK != ret) {
        return ret;
      }

      // TODO(Yadunund): Set type_hash, gid.
    }
  }

  cleanup_endpoints_info.cancel();
  return RMW_RET_OK;
}

///=============================================================================
rmw_ret_t GraphCache::service_server_is_available(
  const char * service_name,
  const char * service_type,
  bool * is_available)
{
  *is_available = false;
  std::lock_guard<std::mutex> lock(graph_mutex_);
  GraphNode::TopicMap::iterator service_it = graph_services_.find(service_name);
  if (service_it != graph_services_.end()) {
    GraphNode::TopicDataMap::iterator type_it = service_it->second.find(service_type);
    if (type_it != service_it->second.end()) {
      *is_available = true;
    }
  }

  return RMW_RET_OK;
}<|MERGE_RESOLUTION|>--- conflicted
+++ resolved
@@ -173,17 +173,6 @@
           topic_data_insertion.first->second->stats_.sub_count_ += sub_count;
         }
       }
-<<<<<<< HEAD
-
-      RCUTILS_LOG_INFO_NAMED(
-        "rmw_zenoh_cpp",
-        "Added %s on topic %s with type %s to node /%s.",
-        entity_desc.c_str(),
-        topic_info.name_.c_str(),
-        topic_info.type_.c_str(),
-        graph_node.name_.c_str());
-=======
->>>>>>> 0e7a3803
     };
 
   // Helper lambda to convert an Entity into a GraphNode.
@@ -401,17 +390,6 @@
 
       // Bookkeeping: Update graph_topic_ which keeps track of topics across all nodes in the graph.
       update_graph_topics(topic_info, entity.type(), pub_count, sub_count, graph_cache);
-<<<<<<< HEAD
-
-      RCUTILS_LOG_INFO_NAMED(
-        "rmw_zenoh_cpp",
-        "Removed %s on topic %s with type %s to node /%s.",
-        entity_desc.c_str(),
-        topic_info.name_.c_str(),
-        topic_info.type_.c_str(),
-        graph_node.name_.c_str());
-=======
->>>>>>> 0e7a3803
     };
 
   // Lock the graph mutex before accessing the graph.
